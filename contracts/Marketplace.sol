// SPDX-License-Identifier: MIT
pragma solidity 0.8.23;

import "@openzeppelin/contracts/token/ERC20/IERC20.sol";
import "@openzeppelin/contracts/utils/math/Math.sol";
import "@openzeppelin/contracts/utils/structs/EnumerableSet.sol";
import "./Configuration.sol";
import "./Requests.sol";
import "./Proofs.sol";
import "./SlotReservations.sol";
import "./StateRetrieval.sol";
import "./Endian.sol";
import "./Groth16.sol";

contract Marketplace is SlotReservations, Proofs, StateRetrieval, Endian {
  error Marketplace_RepairRewardPercentageTooHigh();
  error Marketplace_SlashPercentageTooHigh();
  error Marketplace_MaximumSlashingTooHigh();
  error Marketplace_InvalidExpiry();
  error Marketplace_InvalidMaxSlotLoss();
  error Marketplace_InsufficientSlots();
  error Marketplace_InsufficientDuration();
  error Marketplace_InsufficientProofProbability();
  error Marketplace_InsufficientCollateral();
  error Marketplace_InsufficientReward();
  error Marketplace_InvalidClientAddress();
  error Marketplace_RequestAlreadyExists();
  error Marketplace_InvalidSlot();
  error Marketplace_InvalidCid();
  error Marketplace_SlotNotFree();
  error Marketplace_InvalidSlotHost();
  error Marketplace_AlreadyPaid();
  error Marketplace_TransferFailed();
  error Marketplace_UnknownRequest();
  error Marketplace_InvalidState();
  error Marketplace_StartNotBeforeExpiry();
  error Marketplace_SlotNotAcceptingProofs();
  error Marketplace_SlotIsFree();
  error Marketplace_ReservationRequired();
  error Marketplace_NothingToWithdraw();

  using EnumerableSet for EnumerableSet.Bytes32Set;
  using EnumerableSet for EnumerableSet.AddressSet;
  using Requests for Request;
  using AskHelpers for Ask;

  IERC20 private immutable _token;
  MarketplaceConfig private _config;

  mapping(RequestId => Request) private _requests;
  mapping(RequestId => RequestContext) internal _requestContexts;
  mapping(SlotId => Slot) internal _slots;

  MarketplaceTotals internal _marketplaceTotals;

  struct RequestContext {
    RequestState state;
    uint256 slotsFilled;
    /// @notice Tracks how much funds should be returned to the client as not all funds might be used for hosting the request
    /// @dev The sum starts with the full reward amount for the request and is reduced every time a host fills a slot.
    ///      The reduction is calculated from the duration of time between the slot being filled and the request's end.
    ///      This is the amount that will be paid out to the host when the request successfully finishes.
    /// @dev fundsToReturnToClient == 0 is used to signal that after request is terminated all the remaining funds were withdrawn.
    ///      This is possible, because technically it is not possible for this variable to reach 0 in "natural" way as
    ///      that would require all the slots to be filled at the same block as the request was created.
    uint256 fundsToReturnToClient;
    uint256 startedAt;
    uint256 endsAt;
    uint256 expiresAt;
  }

  struct Slot {
    SlotState state;
    RequestId requestId;
    /// @notice Timestamp that signals when slot was filled
    /// @dev Used for calculating payouts as hosts are paid
    ///      based on time they actually host the content
    uint256 filledAt;
    uint256 slotIndex;
    /// @notice Tracks the current amount of host's collateral that is
    ///         to be payed out at the end of Slot's lifespan.
    /// @dev    When Slot is filled, the collateral is collected in amount
    ///         of request.ask.collateralPerByte * request.ask.slotSize
    ///         (== request.ask.collateralPerSlot() when using the AskHelpers library)
    /// @dev    When Host is slashed for missing a proof the slashed amount is
    ///         reflected in this variable
    uint256 currentCollateral;
    /// @notice address used for collateral interactions and identifying hosts
    address host;
  }

  struct ActiveSlot {
    Request request;
    uint256 slotIndex;
  }

  constructor(
    MarketplaceConfig memory configuration,
    IERC20 token_,
    IGroth16Verifier verifier
  )
    SlotReservations(configuration.reservations)
    Proofs(configuration.proofs, verifier)
  {
    _token = token_;

    if (configuration.collateral.repairRewardPercentage > 100)
      revert Marketplace_RepairRewardPercentageTooHigh();
    if (configuration.collateral.slashPercentage > 100)
      revert Marketplace_SlashPercentageTooHigh();

    if (
      configuration.collateral.maxNumberOfSlashes *
        configuration.collateral.slashPercentage >
      100
    ) {
      revert Marketplace_MaximumSlashingTooHigh();
    }
    _config = configuration;
  }

  function configuration() public view returns (MarketplaceConfig memory) {
    return _config;
  }

  function token() public view returns (IERC20) {
    return _token;
  }

  function currentCollateral(SlotId slotId) public view returns (uint256) {
    return _slots[slotId].currentCollateral;
  }

  function requestStorage(Request calldata request) public {
    RequestId id = request.id();

    if (request.client != msg.sender) revert Marketplace_InvalidClientAddress();
    if (_requests[id].client != address(0))
      revert Marketplace_RequestAlreadyExists();
    if (request.expiry == 0 || request.expiry >= request.ask.duration)
      revert Marketplace_InvalidExpiry();
    if (request.ask.slots == 0) revert Marketplace_InsufficientSlots();
    if (request.ask.maxSlotLoss > request.ask.slots)
      revert Marketplace_InvalidMaxSlotLoss();
    if (request.ask.duration == 0) {
      revert Marketplace_InsufficientDuration();
    }
    if (request.ask.proofProbability == 0) {
      revert Marketplace_InsufficientProofProbability();
    }
    if (request.ask.collateralPerByte == 0) {
      revert Marketplace_InsufficientCollateral();
    }
    if (request.ask.pricePerBytePerSecond == 0) {
      revert Marketplace_InsufficientReward();
    }
    if (bytes(request.content.cid).length == 0) {
      revert Marketplace_InvalidCid();
    }

    _requests[id] = request;
    _requestContexts[id].endsAt = block.timestamp + request.ask.duration;
    _requestContexts[id].expiresAt = block.timestamp + request.expiry;

    _addToMyRequests(request.client, id);

    uint256 amount = request.maxPrice();
    _requestContexts[id].fundsToReturnToClient = amount;
    _marketplaceTotals.received += amount;
    _transferFrom(msg.sender, amount);

    emit StorageRequested(id, request.ask, _requestContexts[id].expiresAt);
  }

  /**
     * @notice Fills a slot. Reverts if an invalid proof of the slot data is
     provided.
   * @param requestId RequestId identifying the request containing the slot to
     fill.
   * @param slotIndex Index of the slot in the request.
   * @param proof Groth16 proof procing possession of the slot data.
   */
  function fillSlot(
    RequestId requestId,
    uint256 slotIndex,
    Groth16Proof calldata proof
  ) public requestIsKnown(requestId) {
    Request storage request = _requests[requestId];
    if (slotIndex >= request.ask.slots) revert Marketplace_InvalidSlot();

    SlotId slotId = Requests.slotId(requestId, slotIndex);

    if (!_reservations[slotId].contains(msg.sender))
      revert Marketplace_ReservationRequired();

    Slot storage slot = _slots[slotId];
    slot.requestId = requestId;
    slot.slotIndex = slotIndex;
    RequestContext storage context = _requestContexts[requestId];

    if (
      slotState(slotId) != SlotState.Free &&
      slotState(slotId) != SlotState.Repair
    ) {
      revert Marketplace_SlotNotFree();
    }

    _startRequiringProofs(slotId);
    submitProof(slotId, proof);

    slot.host = msg.sender;
    slot.filledAt = block.timestamp;

    context.slotsFilled += 1;
    context.fundsToReturnToClient -= _slotPayout(requestId, slot.filledAt);

    // Collect collateral
    uint256 collateralAmount;
    uint256 collateralPerSlot = request.ask.collateralPerSlot();
    if (slotState(slotId) == SlotState.Repair) {
      // Host is repairing a slot and is entitled for repair reward, so he gets "discounted collateral"
      // in this way he gets "physically" the reward at the end of the request when the full amount of collateral
      // is returned to him.
      collateralAmount =
        collateralPerSlot -
        ((collateralPerSlot * _config.collateral.repairRewardPercentage) / 100);
    } else {
      collateralAmount = collateralPerSlot;
    }
    _transferFrom(msg.sender, collateralAmount);
    _marketplaceTotals.received += collateralAmount;
    slot.currentCollateral = collateralPerSlot; // Even if he has collateral discounted, he is operating with full collateral

    _addToMySlots(slot.host, slotId);

    slot.state = SlotState.Filled;
    emit SlotFilled(requestId, slotIndex);

    if (
      context.slotsFilled == request.ask.slots &&
      context.state == RequestState.New // Only New requests can "start" the requests
    ) {
      context.state = RequestState.Started;
      context.startedAt = block.timestamp;
      emit RequestFulfilled(requestId);
    }
  }

  /**
     * @notice Frees a slot, paying out rewards and returning collateral for
     finished or cancelled requests to the host that has filled the slot.
   * @param slotId id of the slot to free
   * @dev The host that filled the slot must have initiated the transaction
     (msg.sender). This overload allows `rewardRecipient` and
     `collateralRecipient` to be optional.
   */
  function freeSlot(SlotId slotId) public slotIsNotFree(slotId) {
    return freeSlot(slotId, msg.sender, msg.sender);
  }

  /**
     * @notice Frees a slot, paying out rewards and returning collateral for
     finished or cancelled requests.
   * @param slotId id of the slot to free
   * @param rewardRecipient address to send rewards to
   * @param collateralRecipient address to refund collateral to
   */
  function freeSlot(
    SlotId slotId,
    address rewardRecipient,
    address collateralRecipient
  ) public slotIsNotFree(slotId) {
    Slot storage slot = _slots[slotId];
    if (slot.host != msg.sender) revert Marketplace_InvalidSlotHost();

    SlotState state = slotState(slotId);
    if (state == SlotState.Paid) revert Marketplace_AlreadyPaid();

    if (state == SlotState.Finished) {
      _payoutSlot(slot.requestId, slotId, rewardRecipient, collateralRecipient);
    } else if (state == SlotState.Cancelled) {
      _payoutCancelledSlot(
        slot.requestId,
        slotId,
        rewardRecipient,
        collateralRecipient
      );
    } else if (state == SlotState.Failed) {
      _removeFromMySlots(msg.sender, slotId);
    } else if (state == SlotState.Filled) {
      // free slot without returning collateral, effectively a 100% slash
      _forciblyFreeSlot(slotId);
    }
  }

  function _challengeToFieldElement(
    bytes32 challenge
  ) internal pure returns (uint256) {
    // use only 31 bytes of the challenge to ensure that it fits into the field
    bytes32 truncated = bytes32(bytes31(challenge));
    // convert from little endian to big endian
    bytes32 bigEndian = _byteSwap(truncated);
    // convert bytes to integer
    return uint256(bigEndian);
  }

  function _merkleRootToFieldElement(
    bytes32 merkleRoot
  ) internal pure returns (uint256) {
    // convert from little endian to big endian
    bytes32 bigEndian = _byteSwap(merkleRoot);
    // convert bytes to integer
    return uint256(bigEndian);
  }

  function submitProof(
    SlotId id,
    Groth16Proof calldata proof
  ) public requestIsKnown(_slots[id].requestId) {
    Slot storage slot = _slots[id];
    Request storage request = _requests[slot.requestId];
    uint256[] memory pubSignals = new uint256[](3);
    pubSignals[0] = _challengeToFieldElement(getChallenge(id));
    pubSignals[1] = _merkleRootToFieldElement(request.content.merkleRoot);
    pubSignals[2] = slot.slotIndex;
    _proofReceived(id, proof, pubSignals);
  }

  function markProofAsMissing(SlotId slotId, Period period) public {
    if (slotState(slotId) != SlotState.Filled)
      revert Marketplace_SlotNotAcceptingProofs();

    _markProofAsMissing(slotId, period);
    Slot storage slot = _slots[slotId];
    Request storage request = _requests[slot.requestId];
<<<<<<< HEAD
    if (missingProofs(slotId) % _config.collateral.slashCriterion == 0) {
      uint256 slashedAmount = (request.ask.collateralPerSlot() *
        _config.collateral.slashPercentage) / 100;

      uint256 validatorRewardAmount = (slashedAmount *
        _config.collateral.validatorRewardPercentage) / 100;
      _marketplaceTotals.sent += validatorRewardAmount;
      assert(_token.transfer(msg.sender, validatorRewardAmount));

      slot.currentCollateral -= slashedAmount;
      if (
        missingProofs(slotId) / _config.collateral.slashCriterion >=
        _config.collateral.maxNumberOfSlashes
      ) {
        // When the number of slashings is at or above the allowed amount,
        // free the slot.
        _forciblyFreeSlot(slotId);
      }
=======

    // TODO: Reward for validator that calls this function

    uint256 slashedAmount = (request.ask.collateralPerSlot() *
      _config.collateral.slashPercentage) / 100;
    slot.currentCollateral -= slashedAmount;
    if (missingProofs(slotId) >= _config.collateral.maxNumberOfSlashes) {
      // When the number of slashings is at or above the allowed amount,
      // free the slot.
      _forciblyFreeSlot(slotId);
>>>>>>> 6753d20b
    }
  }

  /**
     * @notice Abandons the slot without returning collateral, effectively slashing the
     entire collateral.
   * @param slotId SlotId of the slot to free.
   * @dev _slots[slotId] is deleted, resetting _slots[slotId].currentCollateral
     to 0.
  */
  function _forciblyFreeSlot(SlotId slotId) internal {
    Slot storage slot = _slots[slotId];
    RequestId requestId = slot.requestId;
    RequestContext storage context = _requestContexts[requestId];

    // We need to refund the amount of payout of the current node to the `fundsToReturnToClient` so
    // we keep correctly the track of the funds that needs to be returned at the end.
    context.fundsToReturnToClient += _slotPayout(requestId, slot.filledAt);

    _removeFromMySlots(slot.host, slotId);
    delete _reservations[slotId]; // We purge all the reservations for the slot
    slot.state = SlotState.Repair;
    slot.filledAt = 0;
    slot.currentCollateral = 0;
    slot.host = address(0);
    context.slotsFilled -= 1;
    emit SlotFreed(requestId, slot.slotIndex);
    _resetMissingProofs(slotId);

    Request storage request = _requests[requestId];
    uint256 slotsLost = request.ask.slots - context.slotsFilled;
    if (
      slotsLost > request.ask.maxSlotLoss &&
      context.state == RequestState.Started
    ) {
      context.state = RequestState.Failed;
      context.endsAt = block.timestamp - 1;
      emit RequestFailed(requestId);
    }
  }

  function _payoutSlot(
    RequestId requestId,
    SlotId slotId,
    address rewardRecipient,
    address collateralRecipient
  ) private requestIsKnown(requestId) {
    RequestContext storage context = _requestContexts[requestId];
    Request storage request = _requests[requestId];
    context.state = RequestState.Finished;
    Slot storage slot = _slots[slotId];

    _removeFromMyRequests(request.client, requestId);
    _removeFromMySlots(slot.host, slotId);

    uint256 payoutAmount = _slotPayout(requestId, slot.filledAt);
    uint256 collateralAmount = slot.currentCollateral;
    _marketplaceTotals.sent += (payoutAmount + collateralAmount);
    slot.state = SlotState.Paid;
    if (!_token.transfer(rewardRecipient, payoutAmount)) {
      revert Marketplace_TransferFailed();
    }

    if (!_token.transfer(collateralRecipient, collateralAmount)) {
      revert Marketplace_TransferFailed();
    }
  }

  /**
     * @notice Pays out a host for duration of time that the slot was filled, and
     returns the collateral.
   * @dev The payouts are sent to the rewardRecipient, and collateral is returned
     to the host address.
   * @param requestId RequestId of the request that contains the slot to be paid
     out.
   * @param slotId SlotId of the slot to be paid out.
   */
  function _payoutCancelledSlot(
    RequestId requestId,
    SlotId slotId,
    address rewardRecipient,
    address collateralRecipient
  ) private requestIsKnown(requestId) {
    Slot storage slot = _slots[slotId];
    _removeFromMySlots(slot.host, slotId);

    uint256 payoutAmount = _slotPayout(
      requestId,
      slot.filledAt,
      requestExpiry(requestId)
    );
    uint256 collateralAmount = slot.currentCollateral;
    _marketplaceTotals.sent += (payoutAmount + collateralAmount);
    slot.state = SlotState.Paid;
    if (!_token.transfer(rewardRecipient, payoutAmount)) {
      revert Marketplace_TransferFailed();
    }

    if (!_token.transfer(collateralRecipient, collateralAmount)) {
      revert Marketplace_TransferFailed();
    }
  }

  /**
     * @notice Withdraws remaining storage request funds back to the client that
     deposited them.
   * @dev Request must be cancelled, failed or finished, and the
     transaction must originate from the depositor address.
   * @param requestId the id of the request
   */
  function withdrawFunds(RequestId requestId) public {
    withdrawFunds(requestId, msg.sender);
  }

  /**
     * @notice Withdraws storage request funds to the provided address.
   * @dev Request must be expired, must be in RequestState.New, and the
     transaction must originate from the depositer address.
   * @param requestId the id of the request
   * @param withdrawRecipient address to return the remaining funds to
   */
  function withdrawFunds(
    RequestId requestId,
    address withdrawRecipient
  ) public requestIsKnown(requestId) {
    Request storage request = _requests[requestId];
    RequestContext storage context = _requestContexts[requestId];

    if (request.client != msg.sender) revert Marketplace_InvalidClientAddress();

    RequestState state = requestState(requestId);
    if (
      state != RequestState.Cancelled &&
      state != RequestState.Failed &&
      state != RequestState.Finished
    ) {
      revert Marketplace_InvalidState();
    }

    // fundsToReturnToClient == 0 is used for "double-spend" protection, once the funds are withdrawn
    // then this variable is set to 0.
    if (context.fundsToReturnToClient == 0)
      revert Marketplace_NothingToWithdraw();

    if (state == RequestState.Cancelled) {
      context.state = RequestState.Cancelled;
      emit RequestCancelled(requestId);

      // `fundsToReturnToClient` currently tracks funds to be returned for requests that successfully finish.
      // When requests are cancelled, funds earmarked for payment for the duration
      // between request expiry and request end (for every slot that was filled), should be returned to the client.
      // Update `fundsToReturnToClient` to reflect this.
      context.fundsToReturnToClient +=
        context.slotsFilled *
        _slotPayout(requestId, requestExpiry(requestId));
    } else if (state == RequestState.Failed) {
      // For Failed requests the client is refunded whole amount.
      context.fundsToReturnToClient = request.maxPrice();
    } else {
      context.state = RequestState.Finished;
    }

    _removeFromMyRequests(request.client, requestId);

    uint256 amount = context.fundsToReturnToClient;
    _marketplaceTotals.sent += amount;

    if (!_token.transfer(withdrawRecipient, amount)) {
      revert Marketplace_TransferFailed();
    }

    // We zero out the funds tracking in order to prevent double-spends
    context.fundsToReturnToClient = 0;
  }

  function getActiveSlot(
    SlotId slotId
  ) public view slotIsNotFree(slotId) returns (ActiveSlot memory) {
    Slot storage slot = _slots[slotId];
    ActiveSlot memory activeSlot;
    activeSlot.request = _requests[slot.requestId];
    activeSlot.slotIndex = slot.slotIndex;
    return activeSlot;
  }

  modifier requestIsKnown(RequestId requestId) {
    if (_requests[requestId].client == address(0))
      revert Marketplace_UnknownRequest();

    _;
  }

  function getRequest(
    RequestId requestId
  ) public view requestIsKnown(requestId) returns (Request memory) {
    return _requests[requestId];
  }

  modifier slotIsNotFree(SlotId slotId) {
    if (_slots[slotId].state == SlotState.Free) revert Marketplace_SlotIsFree();
    _;
  }

  function _slotIsFree(SlotId slotId) internal view override returns (bool) {
    return _slots[slotId].state == SlotState.Free;
  }

  function requestEnd(RequestId requestId) public view returns (uint256) {
    uint256 end = _requestContexts[requestId].endsAt;
    RequestState state = requestState(requestId);
    if (state == RequestState.New || state == RequestState.Started) {
      return end;
    } else {
      return Math.min(end, block.timestamp - 1);
    }
  }

  function requestExpiry(RequestId requestId) public view returns (uint256) {
    return _requestContexts[requestId].expiresAt;
  }

  /**
   * @notice Calculates the amount that should be paid out to a host that successfully finished the request
   * @param requestId RequestId of the request used to calculate the payout
   * amount.
   * @param startingTimestamp timestamp indicating when a host filled a slot and
   * started providing proofs.
   */
  function _slotPayout(
    RequestId requestId,
    uint256 startingTimestamp
  ) private view returns (uint256) {
    return
      _slotPayout(
        requestId,
        startingTimestamp,
        _requestContexts[requestId].endsAt
      );
  }

  /// @notice Calculates the amount that should be paid out to a host based on the specified time frame.
  function _slotPayout(
    RequestId requestId,
    uint256 startingTimestamp,
    uint256 endingTimestamp
  ) private view returns (uint256) {
    Request storage request = _requests[requestId];
    if (startingTimestamp >= endingTimestamp)
      revert Marketplace_StartNotBeforeExpiry();
    return
      (endingTimestamp - startingTimestamp) *
      request.ask.pricePerSlotPerSecond();
  }

  function getHost(SlotId slotId) public view returns (address) {
    return _slots[slotId].host;
  }

  function requestState(
    RequestId requestId
  ) public view requestIsKnown(requestId) returns (RequestState) {
    RequestContext storage context = _requestContexts[requestId];
    if (
      context.state == RequestState.New &&
      block.timestamp > requestExpiry(requestId)
    ) {
      return RequestState.Cancelled;
    } else if (
      (context.state == RequestState.Started ||
        context.state == RequestState.New) && block.timestamp > context.endsAt
    ) {
      return RequestState.Finished;
    } else {
      return context.state;
    }
  }

  function slotState(SlotId slotId) public view override returns (SlotState) {
    Slot storage slot = _slots[slotId];
    if (RequestId.unwrap(slot.requestId) == 0) {
      return SlotState.Free;
    }
    RequestState reqState = requestState(slot.requestId);
    if (slot.state == SlotState.Paid) {
      return SlotState.Paid;
    }
    if (reqState == RequestState.Cancelled) {
      return SlotState.Cancelled;
    }
    if (reqState == RequestState.Finished) {
      return SlotState.Finished;
    }
    if (reqState == RequestState.Failed) {
      return SlotState.Failed;
    }
    return slot.state;
  }

  function slotProbability(
    SlotId slotId
  ) public view override returns (uint256) {
    Slot storage slot = _slots[slotId];
    Request storage request = _requests[slot.requestId];
    return
      (request.ask.proofProbability * (256 - _config.proofs.downtime)) / 256;
  }

  function _transferFrom(address sender, uint256 amount) internal {
    address receiver = address(this);
    if (!_token.transferFrom(sender, receiver, amount))
      revert Marketplace_TransferFailed();
  }

  event StorageRequested(RequestId requestId, Ask ask, uint256 expiry);
  event RequestFulfilled(RequestId indexed requestId);
  event RequestFailed(RequestId indexed requestId);
  event SlotFilled(RequestId indexed requestId, uint256 slotIndex);
  event SlotFreed(RequestId indexed requestId, uint256 slotIndex);
  event RequestCancelled(RequestId indexed requestId);

  struct MarketplaceTotals {
    uint256 received;
    uint256 sent;
  }
}<|MERGE_RESOLUTION|>--- conflicted
+++ resolved
@@ -333,37 +333,20 @@
     _markProofAsMissing(slotId, period);
     Slot storage slot = _slots[slotId];
     Request storage request = _requests[slot.requestId];
-<<<<<<< HEAD
-    if (missingProofs(slotId) % _config.collateral.slashCriterion == 0) {
-      uint256 slashedAmount = (request.ask.collateralPerSlot() *
-        _config.collateral.slashPercentage) / 100;
-
-      uint256 validatorRewardAmount = (slashedAmount *
-        _config.collateral.validatorRewardPercentage) / 100;
-      _marketplaceTotals.sent += validatorRewardAmount;
-      assert(_token.transfer(msg.sender, validatorRewardAmount));
-
-      slot.currentCollateral -= slashedAmount;
-      if (
-        missingProofs(slotId) / _config.collateral.slashCriterion >=
-        _config.collateral.maxNumberOfSlashes
-      ) {
-        // When the number of slashings is at or above the allowed amount,
-        // free the slot.
-        _forciblyFreeSlot(slotId);
-      }
-=======
-
-    // TODO: Reward for validator that calls this function
 
     uint256 slashedAmount = (request.ask.collateralPerSlot() *
       _config.collateral.slashPercentage) / 100;
+
+    uint256 validatorRewardAmount = (slashedAmount *
+      _config.collateral.validatorRewardPercentage) / 100;
+    _marketplaceTotals.sent += validatorRewardAmount;
+    assert(_token.transfer(msg.sender, validatorRewardAmount));
+
     slot.currentCollateral -= slashedAmount;
     if (missingProofs(slotId) >= _config.collateral.maxNumberOfSlashes) {
       // When the number of slashings is at or above the allowed amount,
       // free the slot.
       _forciblyFreeSlot(slotId);
->>>>>>> 6753d20b
     }
   }
 
