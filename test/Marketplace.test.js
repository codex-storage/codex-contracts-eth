const { ethers } = require("hardhat")
const { AddressZero } = ethers.constants
const { BigNumber } = ethers
const { expect } = require("chai")
const {
  exampleConfiguration,
  exampleRequest,
  exampleProof,
  invalidProof,
} = require("./examples")
const { periodic, hours } = require("./time")
const { requestId, slotId, askToArray } = require("./ids")
const {
  RequestState,
  SlotState,
  enableRequestAssertions,
} = require("./requests")
const {
  waitUntilCancelled,
  waitUntilStarted,
  waitUntilFinished,
  waitUntilFailed,
  waitUntilSlotFailed,
  patchOverloads,
} = require("./marketplace")
const {
  maxPrice,
  pricePerSlotPerSecond,
  payoutForDuration,
} = require("./price")
const { collateralPerSlot } = require("./collateral")
const {
  snapshot,
  revert,
  mine,
  ensureMinimumBlockHeight,
  advanceTimeForNextBlock,
  advanceTimeToForNextBlock,
  currentTime,
} = require("./evm")
const { arrayify } = require("ethers/lib/utils")

const ACCOUNT_STARTING_BALANCE = 1_000_000_000_000_000

describe("Marketplace constructor", function () {
  let Marketplace, token, verifier, config

  beforeEach(async function () {
    await snapshot()
    await ensureMinimumBlockHeight(256)

    const TestToken = await ethers.getContractFactory("TestToken")
    token = await TestToken.deploy()

    const TestVerifier = await ethers.getContractFactory("TestVerifier")
    verifier = await TestVerifier.deploy()

    Marketplace = await ethers.getContractFactory("TestMarketplace")
    config = exampleConfiguration()
  })

  afterEach(async function () {
    await revert()
  })

  function testPercentageOverflow(property, expectedError) {
    it(`should reject for ${property} overflowing percentage values`, async () => {
      config.collateral[property] = 101

      await expect(
        Marketplace.deploy(config, token.address, verifier.address)
      ).to.be.revertedWith(expectedError)
    })
  }

  testPercentageOverflow(
    "repairRewardPercentage",
    "Marketplace_RepairRewardPercentageTooHigh"
  )
  testPercentageOverflow(
    "slashPercentage",
    "Marketplace_SlashPercentageTooHigh"
  )

  it("should reject when total slash percentage exceeds 100%", async () => {
    config.collateral.slashPercentage = 1
    config.collateral.maxNumberOfSlashes = 101

    await expect(
      Marketplace.deploy(config, token.address, verifier.address)
    ).to.be.revertedWith("Marketplace_MaximumSlashingTooHigh")
  })
})

describe("Marketplace", function () {
  const proof = exampleProof()
  const config = exampleConfiguration()

  let marketplace
  let token
  let verifier
  let client,
    clientWithdrawRecipient,
    host,
    host1,
    host2,
    host3,
    hostRewardRecipient,
    hostCollateralRecipient,
    validatorRecipient
  let request
  let slot

  enableRequestAssertions()

  beforeEach(async function () {
    await snapshot()
    await ensureMinimumBlockHeight(256)
    ;[
      client,
      clientWithdrawRecipient,
      host1,
      host2,
      host3,
      hostRewardRecipient,
      hostCollateralRecipient,
      validatorRecipient,
    ] = await ethers.getSigners()
    host = host1

    const TestToken = await ethers.getContractFactory("TestToken")
    token = await TestToken.deploy()
    for (let account of [
      client,
      clientWithdrawRecipient,
      host1,
      host2,
      host3,
      hostRewardRecipient,
      hostCollateralRecipient,
      validatorRecipient,
    ]) {
      await token.mint(account.address, ACCOUNT_STARTING_BALANCE)
    }

    const TestVerifier = await ethers.getContractFactory("TestVerifier")
    verifier = await TestVerifier.deploy()

    const Marketplace = await ethers.getContractFactory("TestMarketplace")
    marketplace = await Marketplace.deploy(
      config,
      token.address,
      verifier.address
    )
    patchOverloads(marketplace)

    request = await exampleRequest()
    request.client = client.address

    slot = {
      request: requestId(request),
      index: request.ask.slots / 2,
    }
  })

  afterEach(async function () {
    await revert()
  })

  function switchAccount(account) {
    token = token.connect(account)
    marketplace = marketplace.connect(account)
    patchOverloads(marketplace)
  }

  describe("requesting storage", function () {
    beforeEach(function () {
      switchAccount(client)
    })

    it("emits event when storage is requested", async function () {
      await token.approve(marketplace.address, maxPrice(request))

      // We +1 second to the expiry because the time will advance with the mined transaction for requestStorage because of Hardhat
      const expectedExpiry = (await currentTime()) + request.expiry + 1
      await expect(marketplace.requestStorage(request))
        .to.emit(marketplace, "StorageRequested")
        .withArgs(requestId(request), askToArray(request.ask), expectedExpiry)
    })

    it("allows retrieval of request details", async function () {
      await token.approve(marketplace.address, maxPrice(request))
      await marketplace.requestStorage(request)
      const id = requestId(request)
      expect(await marketplace.getRequest(id)).to.be.request(request)
    })

    it("rejects request with invalid client address", async function () {
      let invalid = { ...request, client: host.address }
      await token.approve(marketplace.address, maxPrice(invalid))
      await expect(marketplace.requestStorage(invalid)).to.be.revertedWith(
        "Marketplace_InvalidClientAddress"
      )
    })

    it("rejects request with insufficient payment", async function () {
      let insufficient = maxPrice(request) - 1
      await token.approve(marketplace.address, insufficient)
      await expect(marketplace.requestStorage(request)).to.be.revertedWith(
        "ERC20: insufficient allowance"
      )
    })

    it("rejects request when expiry out of bounds", async function () {
      await token.approve(marketplace.address, maxPrice(request))

      request.expiry = request.ask.duration + 1
      await expect(marketplace.requestStorage(request)).to.be.revertedWith(
        "Marketplace_InvalidExpiry"
      )

      request.expiry = 0
      await expect(marketplace.requestStorage(request)).to.be.revertedWith(
        "Marketplace_InvalidExpiry"
      )
    })

    it("is rejected with insufficient slots ", async function () {
      request.ask.slots = 0
      await expect(marketplace.requestStorage(request)).to.be.revertedWith(
        "Marketplace_InsufficientSlots"
      )
    })

    it("is rejected when maxSlotLoss exceeds slots", async function () {
      request.ask.maxSlotLoss = request.ask.slots + 1
      await expect(marketplace.requestStorage(request)).to.be.revertedWith(
        "Marketplace_InvalidMaxSlotLoss"
      )
    })

    it("rejects resubmission of request", async function () {
      await token.approve(marketplace.address, maxPrice(request) * 2)
      await marketplace.requestStorage(request)
      await expect(marketplace.requestStorage(request)).to.be.revertedWith(
        "Marketplace_RequestAlreadyExists"
      )
    })

    it("is rejected when insufficient duration", async function () {
      request.ask.duration = 0
      await expect(marketplace.requestStorage(request)).to.be.revertedWith(
        // request.expiry has to be > 0 and
        // request.expiry < request.ask.duration
        // so request.ask.duration will trigger "Marketplace_InvalidExpiry"
        "Marketplace_InvalidExpiry"
      )
    })

    it("is rejected when insufficient proofProbability", async function () {
      request.ask.proofProbability = 0
      await expect(marketplace.requestStorage(request)).to.be.revertedWith(
        "Marketplace_InsufficientProofProbability"
      )
    })

    it("is rejected when insufficient collateral", async function () {
      request.ask.collateralPerByte = 0
      await expect(marketplace.requestStorage(request)).to.be.revertedWith(
        "Marketplace_InsufficientCollateral"
      )
    })

    it("is rejected when insufficient reward", async function () {
      request.ask.pricePerBytePerSecond = 0
      await expect(marketplace.requestStorage(request)).to.be.revertedWith(
        "Marketplace_InsufficientReward"
      )
    })

    it("is rejected when cid is missing", async function () {
      request.content.cid = ""
      await expect(marketplace.requestStorage(request)).to.be.revertedWith(
        "Marketplace_InvalidCid"
      )
    })
  })

  describe("filling a slot with collateral", function () {
    beforeEach(async function () {
      switchAccount(client)
      await token.approve(marketplace.address, maxPrice(request))
      await marketplace.requestStorage(request)
      switchAccount(host)
      await token.approve(marketplace.address, collateralPerSlot(request))
    })

    it("emits event when slot is filled", async function () {
      await marketplace.reserveSlot(slot.request, slot.index)
      await expect(marketplace.fillSlot(slot.request, slot.index, proof))
        .to.emit(marketplace, "SlotFilled")
        .withArgs(slot.request, slot.index)
    })

    it("allows retrieval of host that filled slot", async function () {
      expect(await marketplace.getHost(slotId(slot))).to.equal(AddressZero)
      await marketplace.reserveSlot(slot.request, slot.index)
      await marketplace.fillSlot(slot.request, slot.index, proof)
      expect(await marketplace.getHost(slotId(slot))).to.equal(host.address)
    })

    it("gives discount on the collateral for repaired slot", async function () {
      await marketplace.reserveSlot(slot.request, slot.index)
      await marketplace.fillSlot(slot.request, slot.index, proof)
      await marketplace.freeSlot(slotId(slot))
      expect(await marketplace.slotState(slotId(slot))).to.equal(
        SlotState.Repair
      )

      // We need to advance the time to next period, because filling slot
      // must not be done in the same period as for that period there was already proof
      // submitted with the previous `fillSlot` and the transaction would revert with "Proof already submitted".
      await advanceTimeForNextBlock(config.proofs.period + 1)

      const startBalance = await token.balanceOf(host.address)
      const collateral = collateralPerSlot(request)
      const discountedCollateral =
        collateral -
        Math.round(
          (collateral * config.collateral.repairRewardPercentage) / 100
        )
      await token.approve(marketplace.address, discountedCollateral)
      await marketplace.fillSlot(slot.request, slot.index, proof)
      const endBalance = await token.balanceOf(host.address)
      expect(startBalance - endBalance).to.equal(discountedCollateral)
      expect(await marketplace.slotState(slotId(slot))).to.equal(
        SlotState.Filled
      )
    })

    it("fails to retrieve a request of an empty slot", async function () {
      expect(marketplace.getActiveSlot(slotId(slot))).to.be.revertedWith(
        "Marketplace_SlotIsFree"
      )
    })

    it("allows retrieval of request of a filled slot", async function () {
      await marketplace.reserveSlot(slot.request, slot.index)
      await marketplace.fillSlot(slot.request, slot.index, proof)
      let activeSlot = await marketplace.getActiveSlot(slotId(slot))
      expect(activeSlot.request).to.be.request(request)
      expect(activeSlot.slotIndex).to.equal(slot.index)
    })

    it("is rejected when proof is incorrect", async function () {
      await marketplace.reserveSlot(slot.request, slot.index)
      await expect(
        marketplace.fillSlot(slot.request, slot.index, invalidProof())
      ).to.be.revertedWith("Proofs_InvalidProof")
    })

    it("is rejected when slot already filled", async function () {
      await marketplace.reserveSlot(slot.request, slot.index)
      await marketplace.fillSlot(slot.request, slot.index, proof)
      await expect(
        marketplace.fillSlot(slot.request, slot.index, proof)
      ).to.be.revertedWith("Marketplace_SlotNotFree")
    })

    it("is rejected when request is unknown", async function () {
      let unknown = await exampleRequest()
      await expect(
        marketplace.fillSlot(requestId(unknown), 0, proof)
      ).to.be.revertedWith("Marketplace_UnknownRequest")
    })

    it("is rejected when request is cancelled", async function () {
      switchAccount(client)
      let expired = { ...request, expiry: hours(1) + 1 }
      await token.approve(marketplace.address, maxPrice(request))
      await marketplace.requestStorage(expired)
      await waitUntilCancelled(expired)
      switchAccount(host)
      await marketplace.reserveSlot(requestId(expired), slot.index)
      await expect(
        marketplace.fillSlot(requestId(expired), slot.index, proof)
      ).to.be.revertedWith("Marketplace_SlotNotFree")
    })

    it("is rejected when request is finished", async function () {
      await waitUntilStarted(marketplace, request, proof, token)
      await waitUntilFinished(marketplace, slot.request)
      await expect(
        marketplace.fillSlot(slot.request, slot.index, proof)
      ).to.be.revertedWith("Marketplace_SlotNotFree")
    })

    it("is rejected when request is failed", async function () {
      await waitUntilStarted(marketplace, request, proof, token)
      await waitUntilFailed(marketplace, request)
      await expect(
        marketplace.fillSlot(slot.request, slot.index, proof)
      ).to.be.revertedWith("Marketplace_SlotNotFree")
    })

    it("is rejected when slot index not in range", async function () {
      const invalid = request.ask.slots
      await expect(
        marketplace.fillSlot(slot.request, invalid, proof)
      ).to.be.revertedWith("Marketplace_InvalidSlot")
    })

    it("fails when all slots are already filled", async function () {
      const lastSlot = request.ask.slots - 1
      await token.approve(
        marketplace.address,
        collateralPerSlot(request) * lastSlot
      )
      await token.approve(marketplace.address, maxPrice(request) * lastSlot)
      for (let i = 0; i <= lastSlot; i++) {
        await marketplace.reserveSlot(slot.request, i)
        await marketplace.fillSlot(slot.request, i, proof)
      }
      await expect(
        marketplace.fillSlot(slot.request, lastSlot, proof)
      ).to.be.revertedWith("Marketplace_SlotNotFree")
    })

    it("fails if slot is not reserved first", async function () {
      await expect(
        marketplace.fillSlot(slot.request, slot.index, proof)
      ).to.be.revertedWith("Marketplace_ReservationRequired")
    })
  })

  describe("filling slot without collateral", function () {
    beforeEach(async function () {
      switchAccount(client)
      await token.approve(marketplace.address, maxPrice(request))
      await marketplace.requestStorage(request)
      switchAccount(host)
    })

    it("is rejected when approved collateral is insufficient", async function () {
      let insufficient = collateralPerSlot(request) - 1
      await token.approve(marketplace.address, insufficient)
      await marketplace.reserveSlot(slot.request, slot.index)
      await expect(
        marketplace.fillSlot(slot.request, slot.index, proof)
      ).to.be.revertedWith("ERC20: insufficient allowance")
    })

    it("collects only requested collateral and not more", async function () {
      await token.approve(marketplace.address, collateralPerSlot(request) * 2)
      const startBalance = await token.balanceOf(host.address)
      await marketplace.reserveSlot(slot.request, slot.index)
      await marketplace.fillSlot(slot.request, slot.index, proof)
      const endBalance = await token.balanceOf(host.address)
      expect(startBalance - endBalance).to.eq(collateralPerSlot(request))
    })
  })

  describe("submitting proofs when slot is filled", function () {
    beforeEach(async function () {
      switchAccount(client)
      await token.approve(marketplace.address, maxPrice(request))
      await marketplace.requestStorage(request)
      switchAccount(host)
      const collateral = collateralPerSlot(request)
      await token.approve(marketplace.address, collateral)
      await marketplace.reserveSlot(slot.request, slot.index)
      await marketplace.fillSlot(slot.request, slot.index, proof)
      await advanceTimeForNextBlock(config.proofs.period)
    })

    it("allows proofs to be submitted", async function () {
      await marketplace.submitProof(slotId(slot), proof)
    })

    it("converts first 31 bytes of challenge to field element", async function () {
      let challenge = arrayify(await marketplace.getChallenge(slotId(slot)))
      let truncated = challenge.slice(0, 31)
      let littleEndian = new Uint8Array(truncated).reverse()
      let expected = BigNumber.from(littleEndian)
      expect(await marketplace.challengeToFieldElement(challenge)).to.equal(
        expected
      )
    })

    it("converts merkle root to field element", async function () {
      let merkleRoot = request.content.merkleRoot
      let littleEndian = new Uint8Array(merkleRoot).reverse()
      let expected = BigNumber.from(littleEndian)
      expect(await marketplace.merkleRootToFieldElement(merkleRoot)).to.equal(
        expected
      )
    })
  })

  describe("request end", function () {
    var requestTime
    beforeEach(async function () {
      switchAccount(client)
      await token.approve(marketplace.address, maxPrice(request))
      await marketplace.requestStorage(request)
      requestTime = await currentTime()
      switchAccount(host)
      const collateral = collateralPerSlot(request)
      await token.approve(marketplace.address, collateral)
    })

    it("sets the request end time to now + duration", async function () {
      await marketplace.reserveSlot(slot.request, slot.index)
      await marketplace.fillSlot(slot.request, slot.index, proof)
      await expect(
        (await marketplace.requestEnd(requestId(request))).toNumber()
      ).to.be.closeTo(requestTime + request.ask.duration, 1)
    })

    it("sets request end time to the past once failed", async function () {
      await waitUntilStarted(marketplace, request, proof, token)
      await waitUntilFailed(marketplace, request)
      let slot0 = { ...slot, index: request.ask.maxSlotLoss + 1 }
      const now = await currentTime()
      await expect(await marketplace.requestEnd(requestId(request))).to.be.eq(
        now - 1
      )
    })

    it("sets request end time to the past once cancelled", async function () {
      await marketplace.reserveSlot(slot.request, slot.index)
      await marketplace.fillSlot(slot.request, slot.index, proof)
      await waitUntilCancelled(request)
      await mine()
      const now = await currentTime()
      await expect(await marketplace.requestEnd(requestId(request))).to.be.eq(
        now - 1
      )
    })

    it("checks that request end time is in the past once finished", async function () {
      await waitUntilStarted(marketplace, request, proof, token)
      await waitUntilFinished(marketplace, requestId(request))
      await mine()
      const now = await currentTime()
      // in the process of calling currentTime and requestEnd,
      // block.timestamp has advanced by 1, so the expected proof end time will
      // be block.timestamp - 1.
      await expect(await marketplace.requestEnd(requestId(request))).to.be.eq(
        now - 1
      )
    })
  })

  describe("freeing a slot", function () {
    let id

    beforeEach(async function () {
      slot.index = 0
      id = slotId(slot)

      switchAccount(client)
      await token.approve(marketplace.address, maxPrice(request))
      await marketplace.requestStorage(request)
      switchAccount(host)
      const collateral = collateralPerSlot(request)
      await token.approve(marketplace.address, collateral)
    })

    it("fails to free slot when slot not filled", async function () {
      slot.index = 5
      let nonExistentId = slotId(slot)
      await expect(marketplace.freeSlot(nonExistentId)).to.be.revertedWith(
        "Marketplace_SlotIsFree"
      )
    })

    it("can only be freed by the host occupying the slot", async function () {
      await waitUntilStarted(marketplace, request, proof, token)
      switchAccount(client)
      await expect(marketplace.freeSlot(id)).to.be.revertedWith(
        "Marketplace_InvalidSlotHost"
      )
    })

    it("successfully frees slot", async function () {
      await waitUntilStarted(marketplace, request, proof, token)
      await expect(marketplace.freeSlot(id)).not.to.be.reverted
    })

    it("emits event once slot is freed", async function () {
      await waitUntilStarted(marketplace, request, proof, token)
      await expect(await marketplace.freeSlot(id))
        .to.emit(marketplace, "SlotFreed")
        .withArgs(slot.request, slot.index)
    })
  })

  describe("paying out a slot", function () {
    beforeEach(async function () {
      switchAccount(client)
      await token.approve(marketplace.address, maxPrice(request))
      await marketplace.requestStorage(request)
      switchAccount(host)
      const collateral = collateralPerSlot(request)
      await token.approve(marketplace.address, collateral)
    })

    it("finished request pays out reward based on time hosted", async function () {
      // We are advancing the time because most of the slots will be filled somewhere
      // in the "expiry window" and not at its beginning. This is more "real" setup
      // and demonstrates the partial payout feature better.
      await advanceTimeForNextBlock(request.expiry / 2)

      const expectedPayouts = await waitUntilStarted(
        marketplace,
        request,
        proof,
        token
      )
      await waitUntilFinished(marketplace, requestId(request))

      const startBalanceHost = await token.balanceOf(host.address)
      await marketplace.freeSlot(slotId(slot))
      const endBalanceHost = await token.balanceOf(host.address)

      expect(expectedPayouts[slot.index]).to.be.lt(maxPrice(request))
      const collateral = collateralPerSlot(request)
      expect(endBalanceHost - startBalanceHost).to.equal(
        expectedPayouts[slot.index] + collateral
      )
    })

    it("returns collateral to host collateral address if specified", async function () {
      await waitUntilStarted(marketplace, request, proof, token)
      await waitUntilFinished(marketplace, requestId(request))

      const startBalanceHost = await token.balanceOf(host.address)
      const startBalanceCollateral = await token.balanceOf(
        hostCollateralRecipient.address
      )

      const collateralToBeReturned = await marketplace.currentCollateral(
        slotId(slot)
      )

      await marketplace.freeSlot(
        slotId(slot),
        hostRewardRecipient.address,
        hostCollateralRecipient.address
      )

      const endBalanceCollateral = await token.balanceOf(
        hostCollateralRecipient.address
      )

      const endBalanceHost = await token.balanceOf(host.address)
      expect(endBalanceHost).to.equal(startBalanceHost)
      expect(endBalanceCollateral - startBalanceCollateral).to.equal(
        collateralPerSlot(request)
      )
      expect(collateralToBeReturned).to.equal(collateralPerSlot(request))
    })

    it("pays reward to host reward address if specified", async function () {
      await waitUntilStarted(marketplace, request, proof, token)
      await waitUntilFinished(marketplace, requestId(request))

      const startBalanceHost = await token.balanceOf(host.address)
      const startBalanceReward = await token.balanceOf(
        hostRewardRecipient.address
      )

      await marketplace.freeSlot(
        slotId(slot),
        hostRewardRecipient.address,
        hostCollateralRecipient.address
      )

      const endBalanceHost = await token.balanceOf(host.address)
      const endBalanceReward = await token.balanceOf(
        hostRewardRecipient.address
      )

      expect(endBalanceHost).to.equal(startBalanceHost)
      expect(endBalanceReward - startBalanceReward).to.gt(0)
    })

    it("pays the host when contract was cancelled", async function () {
      // Lets advance the time more into the expiry window
      const filledAt = (await currentTime()) + Math.floor(request.expiry / 3)
      const expiresAt = (
        await marketplace.requestExpiry(requestId(request))
      ).toNumber()

      await marketplace.reserveSlot(slot.request, slot.index)
      await advanceTimeToForNextBlock(filledAt)
      await marketplace.fillSlot(slot.request, slot.index, proof)
      await waitUntilCancelled(request)
      await marketplace.freeSlot(slotId(slot))

      const expectedPartialPayout =
        (expiresAt - filledAt) * pricePerSlotPerSecond(request)
      const endBalance = await token.balanceOf(host.address)
      expect(endBalance - ACCOUNT_STARTING_BALANCE).to.be.equal(
        expectedPartialPayout
      )
    })

    it("pays to host reward address when contract was cancelled, and returns collateral to host address", async function () {
      // Lets advance the time more into the expiry window
      const filledAt = (await currentTime()) + Math.floor(request.expiry / 3)
      const expiresAt = (
        await marketplace.requestExpiry(requestId(request))
      ).toNumber()

      await marketplace.reserveSlot(slot.request, slot.index)
      await advanceTimeToForNextBlock(filledAt)
      await marketplace.fillSlot(slot.request, slot.index, proof)
      await waitUntilCancelled(request)
      const startBalanceHost = await token.balanceOf(host.address)
      const startBalanceReward = await token.balanceOf(
        hostRewardRecipient.address
      )
      const startBalanceCollateral = await token.balanceOf(
        hostCollateralRecipient.address
      )

      const collateralToBeReturned = await marketplace.currentCollateral(
        slotId(slot)
      )

      await marketplace.freeSlot(
        slotId(slot),
        hostRewardRecipient.address,
        hostCollateralRecipient.address
      )

      const expectedPartialPayout =
        (expiresAt - filledAt) * pricePerSlotPerSecond(request)

      const endBalanceReward = await token.balanceOf(
        hostRewardRecipient.address
      )
      expect(endBalanceReward - startBalanceReward).to.be.equal(
        expectedPartialPayout
      )

      const endBalanceHost = await token.balanceOf(host.address)
      expect(endBalanceHost).to.be.equal(startBalanceHost)

      const endBalanceCollateral = await token.balanceOf(
        hostCollateralRecipient.address
      )
      expect(endBalanceCollateral - startBalanceCollateral).to.be.equal(
        collateralPerSlot(request)
      )

      expect(collateralToBeReturned).to.be.equal(collateralPerSlot(request))
    })

    it("does not pay when the contract hasn't ended", async function () {
      await marketplace.reserveSlot(slot.request, slot.index)
      await marketplace.fillSlot(slot.request, slot.index, proof)
      const startBalanceHost = await token.balanceOf(host.address)
      const startBalanceReward = await token.balanceOf(
        hostRewardRecipient.address
      )
      const startBalanceCollateral = await token.balanceOf(
        hostCollateralRecipient.address
      )
      await marketplace.freeSlot(slotId(slot))
      const endBalanceHost = await token.balanceOf(host.address)
      const endBalanceReward = await token.balanceOf(
        hostRewardRecipient.address
      )
      const endBalanceCollateral = await token.balanceOf(
        hostCollateralRecipient.address
      )
      expect(endBalanceHost).to.equal(startBalanceHost)
      expect(endBalanceReward).to.equal(startBalanceReward)
      expect(endBalanceCollateral).to.equal(startBalanceCollateral)
    })

    it("can only be done once", async function () {
      await waitUntilStarted(marketplace, request, proof, token)
      await waitUntilFinished(marketplace, requestId(request))
      await marketplace.freeSlot(slotId(slot))
      await expect(marketplace.freeSlot(slotId(slot))).to.be.revertedWith(
        "Marketplace_AlreadyPaid"
      )
    })

    it("cannot be filled again", async function () {
      await waitUntilStarted(marketplace, request, proof, token)
      await waitUntilFinished(marketplace, requestId(request))
      await marketplace.freeSlot(slotId(slot))
      await expect(marketplace.fillSlot(slot.request, slot.index, proof)).to.be
        .reverted
    })
  })

  describe("fulfilling a request", function () {
    beforeEach(async function () {
      switchAccount(client)
      await token.approve(marketplace.address, maxPrice(request))
      await marketplace.requestStorage(request)
      switchAccount(host)
      const collateral = collateralPerSlot(request)
      await token.approve(marketplace.address, collateral)
    })

    it("emits event when all slots are filled", async function () {
      const lastSlot = request.ask.slots - 1
      await token.approve(
        marketplace.address,
        collateralPerSlot(request) * lastSlot
      )
      for (let i = 0; i < lastSlot; i++) {
        await marketplace.reserveSlot(slot.request, i)
        await marketplace.fillSlot(slot.request, i, proof)
      }

      const collateral = collateralPerSlot(request)
      await token.approve(marketplace.address, collateral)
      await marketplace.reserveSlot(slot.request, lastSlot)
      await expect(marketplace.fillSlot(slot.request, lastSlot, proof))
        .to.emit(marketplace, "RequestFulfilled")
        .withArgs(requestId(request))
    })
    it("sets state when all slots are filled", async function () {
      const slots = request.ask.slots
      const collateral = collateralPerSlot(request)
      await token.approve(marketplace.address, collateral * slots)
      for (let i = 0; i < slots; i++) {
        await marketplace.reserveSlot(slot.request, i)
        await marketplace.fillSlot(slot.request, i, proof)
      }
      await expect(await marketplace.requestState(slot.request)).to.equal(
        RequestState.Started
      )
    })
    it("fails when all slots are already filled", async function () {
      const lastSlot = request.ask.slots - 1
      await token.approve(
        marketplace.address,
        collateralPerSlot(request) * (lastSlot + 1)
      )
      for (let i = 0; i <= lastSlot; i++) {
        await marketplace.reserveSlot(slot.request, i)
        await marketplace.fillSlot(slot.request, i, proof)
      }
      await expect(
        marketplace.fillSlot(slot.request, lastSlot, proof)
      ).to.be.revertedWith("Marketplace_SlotNotFree")
    })
  })

  describe("withdrawing funds", function () {
    beforeEach(async function () {
      switchAccount(client)
      await token.approve(marketplace.address, maxPrice(request))
      await marketplace.requestStorage(request)
      switchAccount(host)
      const collateral = collateralPerSlot(request)
      await token.approve(marketplace.address, collateral)
    })

    it("rejects withdraw when request not yet timed out", async function () {
      switchAccount(client)
      await expect(
        marketplace.withdrawFunds(slot.request, clientWithdrawRecipient.address)
      ).to.be.revertedWith("Marketplace_InvalidState")
    })

    it("rejects withdraw when wrong account used", async function () {
      await waitUntilCancelled(request)
      await expect(
        marketplace.withdrawFunds(slot.request, clientWithdrawRecipient.address)
      ).to.be.revertedWith("Marketplace_InvalidClientAddress")
    })

    it("rejects withdraw when in wrong state", async function () {
      // fill all slots, should change state to RequestState.Started
      const lastSlot = request.ask.slots - 1
      await token.approve(
        marketplace.address,
        collateralPerSlot(request) * (lastSlot + 1)
      )
      for (let i = 0; i <= lastSlot; i++) {
        await marketplace.reserveSlot(slot.request, i)
        await marketplace.fillSlot(slot.request, i, proof)
      }
      await waitUntilCancelled(request)
      switchAccount(client)
      await expect(
        marketplace.withdrawFunds(slot.request, clientWithdrawRecipient.address)
      ).to.be.revertedWith("Marketplace_InvalidState")
    })

    it("rejects withdraw when already withdrawn", async function () {
      await waitUntilStarted(marketplace, request, proof, token)
      await waitUntilFinished(marketplace, requestId(request))

      switchAccount(client)
      await marketplace.withdrawFunds(
        slot.request,
        clientWithdrawRecipient.address
      )
      await expect(
        marketplace.withdrawFunds(slot.request, clientWithdrawRecipient.address)
      ).to.be.revertedWith("Marketplace_NothingToWithdraw")
    })

    it("emits event once request is cancelled", async function () {
      await waitUntilCancelled(request)
      switchAccount(client)
      await expect(
        marketplace.withdrawFunds(slot.request, clientWithdrawRecipient.address)
      )
        .to.emit(marketplace, "RequestCancelled")
        .withArgs(requestId(request))
    })

    it("withdraw rest of funds to the client payout address for finished requests", async function () {
      await waitUntilStarted(marketplace, request, proof, token)
      await waitUntilFinished(marketplace, requestId(request))

      switchAccount(client)
      const startBalanceClient = await token.balanceOf(client.address)
      const startBalancePayout = await token.balanceOf(
        clientWithdrawRecipient.address
      )
      await marketplace.withdrawFunds(
        slot.request,
        clientWithdrawRecipient.address
      )

      const endBalanceClient = await token.balanceOf(client.address)
      const endBalancePayout = await token.balanceOf(
        clientWithdrawRecipient.address
      )

      expect(endBalanceClient).to.equal(startBalanceClient)
      // As all the request's slots will get filled and request will start and successfully finishes,
      // then the upper bound to how much the client gets returned is the cumulative reward for all the
      // slots for expiry window. This limit is "inclusive" because it is possible that all slots are filled
      // at the time of expiry and hence the user would get the full "expiry window" reward back.
      expect(endBalancePayout - startBalancePayout).to.be.gt(0)
      expect(endBalancePayout - startBalancePayout).to.be.lte(
        request.expiry * pricePerSlotPerSecond(request)
      )
    })

    it("withdraws to the client payout address when request is cancelled", async function () {
      await waitUntilCancelled(request)
      switchAccount(client)
      const startBalanceClient = await token.balanceOf(client.address)
      const startBalancePayout = await token.balanceOf(
        clientWithdrawRecipient.address
      )
      await marketplace.withdrawFunds(
        slot.request,
        clientWithdrawRecipient.address
      )
      const endBalanceClient = await token.balanceOf(client.address)
      const endBalancePayout = await token.balanceOf(
        clientWithdrawRecipient.address
      )
      expect(endBalanceClient).to.equal(startBalanceClient)
      expect(endBalancePayout - startBalancePayout).to.equal(maxPrice(request))
    })

    it("withdraws full price for failed requests to the client payout address", async function () {
      await waitUntilStarted(marketplace, request, proof, token)
      await waitUntilFailed(marketplace, request)

      switchAccount(client)

      const startBalanceClient = await token.balanceOf(client.address)
      const startBalancePayout = await token.balanceOf(
        clientWithdrawRecipient.address
      )
      await marketplace.withdrawFunds(
        slot.request,
        clientWithdrawRecipient.address
      )

      const endBalanceClient = await token.balanceOf(client.address)
      const endBalancePayout = await token.balanceOf(
        clientWithdrawRecipient.address
      )

      expect(endBalanceClient).to.equal(startBalanceClient)
      expect(endBalancePayout - startBalancePayout).to.equal(maxPrice(request))
    })

    it("withdraws to the client payout address for cancelled requests lowered by hosts payout", async function () {
      // Lets advance the time more into the expiry window
      const filledAt = (await currentTime()) + Math.floor(request.expiry / 3)
      const expiresAt = (
        await marketplace.requestExpiry(requestId(request))
      ).toNumber()

      await marketplace.reserveSlot(slot.request, slot.index)
      await advanceTimeToForNextBlock(filledAt)
      await marketplace.fillSlot(slot.request, slot.index, proof)
      await waitUntilCancelled(request)
      const expectedPartialhostRewardRecipient =
        (expiresAt - filledAt) * pricePerSlotPerSecond(request)

      switchAccount(client)
      await marketplace.withdrawFunds(
        slot.request,
        clientWithdrawRecipient.address
      )
      const endBalance = await token.balanceOf(clientWithdrawRecipient.address)
      expect(endBalance - ACCOUNT_STARTING_BALANCE).to.equal(
        maxPrice(request) - expectedPartialhostRewardRecipient
      )
    })

    it("when slot is freed and not repaired, client will get refunded the freed slot's funds", async function () {
      const payouts = await waitUntilStarted(marketplace, request, proof, token)

      await expect(marketplace.freeSlot(slotId(slot))).to.emit(
        marketplace,
        "SlotFreed"
      )
      await waitUntilFinished(marketplace, requestId(request))

      switchAccount(client)
      await marketplace.withdrawFunds(
        slot.request,
        clientWithdrawRecipient.address
      )
      const endBalance = await token.balanceOf(clientWithdrawRecipient.address)
      expect(endBalance - ACCOUNT_STARTING_BALANCE).to.equal(
        maxPrice(request) -
          payouts.reduce((a, b) => a + b, 0) + // This is the amount that user gets refunded for filling period in expiry window
          payouts[slot.index] // This is the refunded amount for the freed slot
      )
    })
  })

  describe("request state", function () {
    const { New, Cancelled, Started, Failed, Finished } = RequestState

    beforeEach(async function () {
      switchAccount(client)
      await token.approve(marketplace.address, maxPrice(request))
      await marketplace.requestStorage(request)
      switchAccount(host)
      const collateral = collateralPerSlot(request)
      await token.approve(marketplace.address, collateral)
    })

    it("is 'New' initially", async function () {
      expect(await marketplace.requestState(slot.request)).to.equal(New)
    })

    it("changes to 'Cancelled' once request is cancelled", async function () {
      await waitUntilCancelled(request)
      await mine()
      expect(await marketplace.requestState(slot.request)).to.equal(Cancelled)
    })

    it("remains 'Cancelled' when client withdraws funds", async function () {
      await waitUntilCancelled(request)
      switchAccount(client)
      await marketplace.withdrawFunds(
        slot.request,
        clientWithdrawRecipient.address
      )
      expect(await marketplace.requestState(slot.request)).to.equal(Cancelled)
    })

    it("changes to 'Started' once all slots are filled", async function () {
      await waitUntilStarted(marketplace, request, proof, token)
      expect(await marketplace.requestState(slot.request)).to.equal(Started)
    })

    it("changes to 'Failed' once too many slots are freed", async function () {
      await waitUntilStarted(marketplace, request, proof, token)
      await waitUntilFailed(marketplace, request)
      await mine()
      expect(await marketplace.requestState(slot.request)).to.equal(Failed)
    })

    it("does not change to 'Failed' before it is started", async function () {
      await token.approve(
        marketplace.address,
        collateralPerSlot(request) * (request.ask.maxSlotLoss + 1)
      )
      for (let i = 0; i <= request.ask.maxSlotLoss; i++) {
        await marketplace.reserveSlot(slot.request, i)
        await marketplace.fillSlot(slot.request, i, proof)
      }
      for (let i = 0; i <= request.ask.maxSlotLoss; i++) {
        slot.index = i
        let id = slotId(slot)
        await marketplace.forciblyFreeSlot(id)
      }
      expect(await marketplace.requestState(slot.request)).to.equal(New)
    })

    it("changes to 'Finished' when the request ends", async function () {
      await waitUntilStarted(marketplace, request, proof, token)
      await waitUntilFinished(marketplace, requestId(request))
      await mine()
      expect(await marketplace.requestState(slot.request)).to.equal(Finished)
    })

    it("remains 'Finished' once a slot is paid out", async function () {
      await waitUntilStarted(marketplace, request, proof, token)
      await waitUntilFinished(marketplace, requestId(request))
      await marketplace.freeSlot(slotId(slot))
      expect(await marketplace.requestState(slot.request)).to.equal(Finished)
    })
  })

  describe("slot state", function () {
    const { Free, Filled, Finished, Failed, Paid, Cancelled, Repair } =
      SlotState
    let period, periodEnd

    beforeEach(async function () {
      period = config.proofs.period
      ;({ periodOf, periodEnd } = periodic(period))

      switchAccount(client)
      await token.approve(marketplace.address, maxPrice(request))
      await marketplace.requestStorage(request)
      switchAccount(host)
      const collateral = collateralPerSlot(request)
      await token.approve(marketplace.address, collateral)
    })

    async function waitUntilProofIsRequired(id) {
      await advanceTimeToForNextBlock(periodEnd(periodOf(await currentTime())))
      await mine()
      while (
        !(
          (await marketplace.isProofRequired(id)) &&
          (await marketplace.getPointer(id)) < 250
        )
      ) {
        await advanceTimeForNextBlock(period)
        await mine()
      }
    }

    it("is 'Free' initially", async function () {
      expect(await marketplace.slotState(slotId(slot))).to.equal(Free)
    })

    it("changes to 'Filled' when slot is filled", async function () {
      await marketplace.reserveSlot(slot.request, slot.index)
      await marketplace.fillSlot(slot.request, slot.index, proof)
      expect(await marketplace.slotState(slotId(slot))).to.equal(Filled)
    })

    it("changes to 'Finished' when request finishes", async function () {
      await waitUntilStarted(marketplace, request, proof, token)
      await waitUntilFinished(marketplace, slot.request)
      await mine()
      expect(await marketplace.slotState(slotId(slot))).to.equal(Finished)
    })

    it("changes to 'Cancelled' when request is cancelled", async function () {
      await marketplace.reserveSlot(slot.request, slot.index)
      await marketplace.fillSlot(slot.request, slot.index, proof)
      await waitUntilCancelled(request)
      await mine()
      expect(await marketplace.slotState(slotId(slot))).to.equal(Cancelled)
    })

    it("changes to 'Repair' when host frees the slot", async function () {
      await marketplace.reserveSlot(slot.request, slot.index)
      await marketplace.fillSlot(slot.request, slot.index, proof)
      await marketplace.freeSlot(slotId(slot))
      expect(await marketplace.slotState(slotId(slot))).to.equal(Repair)
    })

    it("changes to 'Repair' when too many proofs are missed", async function () {
      await waitUntilStarted(marketplace, request, proof, token)
      while ((await marketplace.slotState(slotId(slot))) === Filled) {
        await waitUntilProofIsRequired(slotId(slot))
        const missedPeriod = periodOf(await currentTime())
        await advanceTimeForNextBlock(period)
        await mine()
        await marketplace.markProofAsMissing(slotId(slot), missedPeriod)
      }
      expect(await marketplace.slotState(slotId(slot))).to.equal(Repair)
    })

    it("changes to 'Failed' when request fails", async function () {
      await waitUntilStarted(marketplace, request, proof, token)
      await waitUntilSlotFailed(marketplace, request, slot)
      await mine()
      expect(await marketplace.slotState(slotId(slot))).to.equal(Failed)
    })

    it("changes to 'Paid' when host has been paid", async function () {
      await waitUntilStarted(marketplace, request, proof, token)
      await waitUntilFinished(marketplace, slot.request)
      await marketplace.freeSlot(slotId(slot))
      expect(await marketplace.slotState(slotId(slot))).to.equal(Paid)
    })
  })

  describe("proof requirements", function () {
    let period, periodOf, periodEnd

    beforeEach(async function () {
      period = config.proofs.period
      ;({ periodOf, periodEnd } = periodic(period))

      switchAccount(client)
      await token.approve(marketplace.address, maxPrice(request))
      await marketplace.requestStorage(request)
      switchAccount(host)
      const collateral = collateralPerSlot(request)
      await token.approve(marketplace.address, collateral)
    })

    async function waitUntilProofWillBeRequired(id) {
      while (!(await marketplace.willProofBeRequired(id))) {
        await mine()
      }
    }

    async function waitUntilProofIsRequired(id) {
      await advanceTimeToForNextBlock(periodEnd(periodOf(await currentTime())))
      while (
        !(
          (await marketplace.isProofRequired(id)) &&
          (await marketplace.getPointer(id)) < 250
        )
      ) {
        await advanceTimeForNextBlock(period)
        await mine()
      }
    }

    it("requires proofs when slot is filled", async function () {
      const id = slotId(slot)
      await marketplace.reserveSlot(slot.request, slot.index)
      await marketplace.fillSlot(slot.request, slot.index, proof)
      await waitUntilProofWillBeRequired(id)
    })

    it("will not require proofs once cancelled", async function () {
      const id = slotId(slot)
      await marketplace.reserveSlot(slot.request, slot.index)
      await marketplace.fillSlot(slot.request, slot.index, proof)
      await waitUntilProofWillBeRequired(id)
      await expect(await marketplace.willProofBeRequired(id)).to.be.true
      await waitUntilCancelled(request)
      await mine()
      await expect(await marketplace.willProofBeRequired(id)).to.be.false
    })

    it("does not require proofs once cancelled", async function () {
      const id = slotId(slot)
      await marketplace.reserveSlot(slot.request, slot.index)
      await marketplace.fillSlot(slot.request, slot.index, proof)
      await waitUntilProofIsRequired(id)
      await expect(await marketplace.isProofRequired(id)).to.be.true
      await waitUntilCancelled(request)
      await mine()
      await expect(await marketplace.isProofRequired(id)).to.be.false
    })

    it("does not provide challenges once cancelled", async function () {
      const id = slotId(slot)
      await marketplace.reserveSlot(slot.request, slot.index)
      await marketplace.fillSlot(slot.request, slot.index, proof)
      await waitUntilProofIsRequired(id)
      await mine()
      const challenge1 = await marketplace.getChallenge(id)
      expect(BigNumber.from(challenge1).gt(0))
      await waitUntilCancelled(request)
      await mine()
      const challenge2 = await marketplace.getChallenge(id)
      expect(BigNumber.from(challenge2).isZero())
    })

    it("does not provide pointer once cancelled", async function () {
      const id = slotId(slot)
      await marketplace.reserveSlot(slot.request, slot.index)
      await marketplace.fillSlot(slot.request, slot.index, proof)
      await waitUntilProofIsRequired(id)
      await mine()
      const challenge1 = await marketplace.getChallenge(id)
      expect(BigNumber.from(challenge1).gt(0))
      await waitUntilCancelled(request)
      await mine()
      const challenge2 = await marketplace.getChallenge(id)
      expect(BigNumber.from(challenge2).isZero())
    })
  })

  describe("missing proofs", function () {
    let period, periodOf, periodEnd

    beforeEach(async function () {
      period = config.proofs.period
      ;({ periodOf, periodEnd } = periodic(period))

      switchAccount(client)
      await token.approve(marketplace.address, maxPrice(request))
      await marketplace.requestStorage(request)
      switchAccount(host)
      const collateral = collateralPerSlot(request)
      await token.approve(marketplace.address, collateral)
    })

    async function waitUntilProofIsRequired(id) {
      await advanceTimeToForNextBlock(periodEnd(periodOf(await currentTime())))
      await mine()
      while (
        !(
          (await marketplace.isProofRequired(id)) &&
          (await marketplace.getPointer(id)) < 250
        )
      ) {
        await advanceTimeForNextBlock(period)
        await mine()
      }
    }

    it("fails to mark proof as missing when cancelled", async function () {
      await marketplace.reserveSlot(slot.request, slot.index)
      await marketplace.fillSlot(slot.request, slot.index, proof)
      await waitUntilCancelled(request)
      let missedPeriod = periodOf(await currentTime())
      await expect(
        marketplace.markProofAsMissing(slotId(slot), missedPeriod)
      ).to.be.revertedWith("Marketplace_SlotNotAcceptingProofs")
    })

    describe("slashing when missing proofs", function () {
      it("reduces collateral when too many proofs are missing", async function () {
        const id = slotId(slot)
        const { slashCriterion, slashPercentage } = config.collateral
        await marketplace.reserveSlot(slot.request, slot.index)
        await marketplace.fillSlot(slot.request, slot.index, proof)

        for (let i = 0; i < slashCriterion; i++) {
          await waitUntilProofIsRequired(id)
          let missedPeriod = periodOf(await currentTime())
          await advanceTimeForNextBlock(period + 1)
          await marketplace.markProofAsMissing(id, missedPeriod)
        }
<<<<<<< HEAD

        const expectedBalance =
          (request.ask.collateral * (100 - slashPercentage)) / 100
=======
        const collateral = collateralPerSlot(request)
        const expectedBalance = Math.round(
          (collateral * (100 - slashPercentage)) / 100
        )
>>>>>>> e74d3397

        expect(
          BigNumber.from(expectedBalance).eq(
            await marketplace.getSlotCollateral(id)
          )
        )
      })

      it("rewards validator when marking proof as missing", async function () {
        const id = slotId(slot)
        const { slashCriterion, slashPercentage, validatorRewardPercentage } =
          config.collateral
        await marketplace.reserveSlot(slot.request, slot.index)
        await marketplace.fillSlot(slot.request, slot.index, proof)

        switchAccount(validatorRecipient)

        const startBalance = await token.balanceOf(validatorRecipient.address)

        for (let i = 0; i < slashCriterion; i++) {
          await waitUntilProofIsRequired(id)
          let missedPeriod = periodOf(await currentTime())
          await advanceTimeForNextBlock(period + 1)
          await marketplace.markProofAsMissing(id, missedPeriod)
        }

        const endBalance = await token.balanceOf(validatorRecipient.address)

        const slashedAmount = (request.ask.collateral * slashPercentage) / 100

        const expectedReward = (slashedAmount * validatorRewardPercentage) / 100

        expect(endBalance.toNumber()).to.equal(
          startBalance.toNumber() + expectedReward
        )
      })
    })

    it("frees slot when collateral slashed below minimum threshold", async function () {
      const collateral = collateralPerSlot(request)
      const minimum =
        collateral -
        (collateral *
          config.collateral.maxNumberOfSlashes *
          config.collateral.slashPercentage) /
          100
      await waitUntilStarted(marketplace, request, proof, token)
      while ((await marketplace.slotState(slotId(slot))) === SlotState.Filled) {
        expect(await marketplace.getSlotCollateral(slotId(slot))).to.be.gt(
          minimum
        )
        await waitUntilProofIsRequired(slotId(slot))
        const missedPeriod = periodOf(await currentTime())
        await advanceTimeForNextBlock(period + 1)
        await marketplace.markProofAsMissing(slotId(slot), missedPeriod)
      }
      expect(await marketplace.slotState(slotId(slot))).to.equal(
        SlotState.Repair
      )
      expect(await marketplace.getSlotCollateral(slotId(slot))).to.be.lte(
        minimum
      )
    })

    it("free slot when minimum reached and resets missed proof counter", async function () {
      const collateral = collateralPerSlot(request)
      const minimum =
        collateral -
        (collateral *
          config.collateral.maxNumberOfSlashes *
          config.collateral.slashPercentage) /
          100
      await waitUntilStarted(marketplace, request, proof, token)
      let missedProofs = 0
      while ((await marketplace.slotState(slotId(slot))) === SlotState.Filled) {
        expect(await marketplace.getSlotCollateral(slotId(slot))).to.be.gt(
          minimum
        )
        await waitUntilProofIsRequired(slotId(slot))
        const missedPeriod = periodOf(await currentTime())
        await advanceTimeForNextBlock(period + 1)
        expect(await marketplace.missingProofs(slotId(slot))).to.equal(
          missedProofs
        )
        await marketplace.markProofAsMissing(slotId(slot), missedPeriod)
        missedProofs += 1
      }
      expect(await marketplace.slotState(slotId(slot))).to.equal(
        SlotState.Repair
      )
      expect(await marketplace.missingProofs(slotId(slot))).to.equal(0)
      expect(await marketplace.getSlotCollateral(slotId(slot))).to.be.lte(
        minimum
      )
    })
  })

  describe("list of active requests", function () {
    beforeEach(async function () {
      switchAccount(host)
      const collateral = collateralPerSlot(request)
      await token.approve(marketplace.address, collateral)
      switchAccount(client)
      await token.approve(marketplace.address, maxPrice(request))
    })

    it("adds request to list when requesting storage", async function () {
      await marketplace.requestStorage(request)
      expect(await marketplace.myRequests()).to.deep.equal([requestId(request)])
    })

    it("keeps request in list when cancelled", async function () {
      await marketplace.requestStorage(request)
      await waitUntilCancelled(request)
      await mine()
      expect(await marketplace.myRequests()).to.deep.equal([requestId(request)])
    })

    it("removes request from list when funds are withdrawn", async function () {
      await marketplace.requestStorage(request)
      await waitUntilCancelled(request)
      await marketplace.withdrawFunds(
        requestId(request),
        clientWithdrawRecipient.address
      )
      expect(await marketplace.myRequests()).to.deep.equal([])
    })

    it("keeps request in list when request fails", async function () {
      await marketplace.requestStorage(request)
      switchAccount(host)
      await waitUntilStarted(marketplace, request, proof, token)
      await waitUntilFailed(marketplace, request)
      await mine()
      switchAccount(client)
      expect(await marketplace.myRequests()).to.deep.equal([requestId(request)])
    })

    it("removes request from list when request finishes", async function () {
      await marketplace.requestStorage(request)
      switchAccount(host)
      await waitUntilStarted(marketplace, request, proof, token)
      await waitUntilFinished(marketplace, requestId(request))
      await marketplace.freeSlot(slotId(slot))
      switchAccount(client)
      expect(await marketplace.myRequests()).to.deep.equal([])
    })
  })

  describe("list of active slots", function () {
    beforeEach(async function () {
      switchAccount(client)
      await token.approve(marketplace.address, maxPrice(request))
      await marketplace.requestStorage(request)
      switchAccount(host)
      const collateral = collateralPerSlot(request)
      await token.approve(marketplace.address, collateral)
    })

    it("adds slot to list when filling slot", async function () {
      await marketplace.reserveSlot(slot.request, slot.index)
      await marketplace.fillSlot(slot.request, slot.index, proof)
      let slot1 = { ...slot, index: slot.index + 1 }
      const collateral = collateralPerSlot(request)
      await token.approve(marketplace.address, collateral)
      await marketplace.reserveSlot(slot.request, slot1.index)
      await marketplace.fillSlot(slot.request, slot1.index, proof)
      expect(await marketplace.mySlots()).to.have.members([
        slotId(slot),
        slotId(slot1),
      ])
    })

    it("removes slot from list when slot is freed", async function () {
      await marketplace.reserveSlot(slot.request, slot.index)
      await marketplace.fillSlot(slot.request, slot.index, proof)
      let slot1 = { ...slot, index: slot.index + 1 }
      const collateral = collateralPerSlot(request)
      await token.approve(marketplace.address, collateral)
      await marketplace.reserveSlot(slot.request, slot1.index)
      await marketplace.fillSlot(slot.request, slot1.index, proof)
      await token.approve(marketplace.address, collateral)
      await marketplace.freeSlot(slotId(slot))
      expect(await marketplace.mySlots()).to.have.members([slotId(slot1)])
    })

    it("keeps slots when cancelled", async function () {
      await marketplace.reserveSlot(slot.request, slot.index)
      await marketplace.fillSlot(slot.request, slot.index, proof)
      let slot1 = { ...slot, index: slot.index + 1 }

      const collateral = collateralPerSlot(request)
      await token.approve(marketplace.address, collateral)
      await marketplace.reserveSlot(slot.request, slot1.index)
      await marketplace.fillSlot(slot.request, slot1.index, proof)
      await waitUntilCancelled(request)
      await mine()
      expect(await marketplace.mySlots()).to.have.members([
        slotId(slot),
        slotId(slot1),
      ])
    })

    it("removes slot when finished slot is freed", async function () {
      await waitUntilStarted(marketplace, request, proof, token)
      await waitUntilFinished(marketplace, requestId(request))
      await marketplace.freeSlot(slotId(slot))
      expect(await marketplace.mySlots()).to.not.contain(slotId(slot))
    })

    it("removes slot when cancelled slot is freed", async function () {
      await marketplace.reserveSlot(slot.request, slot.index)
      await marketplace.fillSlot(slot.request, slot.index, proof)
      await waitUntilCancelled(request)
      await marketplace.freeSlot(slotId(slot))
      expect(await marketplace.mySlots()).to.not.contain(slotId(slot))
    })

    it("removes slot when failed slot is freed", async function () {
      await waitUntilStarted(marketplace, request, proof, token)
      await waitUntilSlotFailed(marketplace, request, slot)
      await marketplace.freeSlot(slotId(slot))
      expect(await marketplace.mySlots()).to.not.contain(slotId(slot))
    })
  })
})<|MERGE_RESOLUTION|>--- conflicted
+++ resolved
@@ -1353,16 +1353,10 @@
           await advanceTimeForNextBlock(period + 1)
           await marketplace.markProofAsMissing(id, missedPeriod)
         }
-<<<<<<< HEAD
-
-        const expectedBalance =
-          (request.ask.collateral * (100 - slashPercentage)) / 100
-=======
         const collateral = collateralPerSlot(request)
         const expectedBalance = Math.round(
           (collateral * (100 - slashPercentage)) / 100
         )
->>>>>>> e74d3397
 
         expect(
           BigNumber.from(expectedBalance).eq(
