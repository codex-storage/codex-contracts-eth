--- conflicted
+++ resolved
@@ -1371,20 +1371,11 @@
         await marketplace.reserveSlot(slot.request, slot.index)
         await marketplace.fillSlot(slot.request, slot.index, proof)
 
-<<<<<<< HEAD
-        for (let i = 0; i < slashCriterion; i++) {
-          await waitUntilProofIsRequired(id)
-          let missedPeriod = periodOf(await currentTime())
-          await advanceTimeForNextBlock(period + 1)
-          await marketplace.markProofAsMissing(id, missedPeriod)
-        }
-=======
         await waitUntilProofIsRequired(id)
         let missedPeriod = periodOf(await currentTime())
         await advanceTimeForNextBlock(period + 1)
         await marketplace.markProofAsMissing(id, missedPeriod)
 
->>>>>>> 6753d20b
         const collateral = collateralPerSlot(request)
         const expectedBalance = Math.round(
           (collateral * (100 - slashPercentage)) / 100
@@ -1408,18 +1399,19 @@
 
         const startBalance = await token.balanceOf(validatorRecipient.address)
 
-        for (let i = 0; i < slashCriterion; i++) {
-          await waitUntilProofIsRequired(id)
-          let missedPeriod = periodOf(await currentTime())
-          await advanceTimeForNextBlock(period + 1)
-          await marketplace.markProofAsMissing(id, missedPeriod)
-        }
+        await waitUntilProofIsRequired(id)
+        let missedPeriod = periodOf(await currentTime())
+        await advanceTimeForNextBlock(period + 1)
+        await marketplace.markProofAsMissing(id, missedPeriod)
 
         const endBalance = await token.balanceOf(validatorRecipient.address)
 
-        const slashedAmount = (request.ask.collateral * slashPercentage) / 100
-
-        const expectedReward = (slashedAmount * validatorRewardPercentage) / 100
+        const collateral = collateralPerSlot(request)
+        const slashedAmount = (collateral * slashPercentage) / 100
+
+        const expectedReward = Math.round(
+          (slashedAmount * validatorRewardPercentage) / 100
+        )
 
         expect(endBalance.toNumber()).to.equal(
           startBalance.toNumber() + expectedReward
